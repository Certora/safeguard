package core

import (
	"bufio"
	"encoding/json"
	"fmt"
	"io"
	"log/slog"
	"net"
	"os"
	"os/signal"
	"plugin"
	"strconv"
	"strings"
	"sync"
	"syscall"
	"time"

	"github.com/ethereum/go-ethereum/safeguard/etherapi"
)

type safeguardState struct {
	lock    sync.Mutex
	enabled bool
	impl    etherapi.InvariantChecker
}

var safeguardImpl safeguardState

// must be called holding the lock in s
func (s *safeguardState) pause() {
	old := s.enabled
	s.enabled = false
	if s.impl != nil && old {
		s.impl.OnPause()
	}

}

// must be called holding the lock in s
func (s *safeguardState) unpause() {
	s.enabled = true
}

// acquires and releases lock in s
func (s *safeguardState) reload(p string) error {
	s.lock.Lock()
	defer s.lock.Unlock()
	plug, err := plugin.Open(p)
	if err != nil {
		s.pause()
		return fmt.Errorf("Failed to load plugin from %s: %s; pausing checking", p, err)
	}
	sym, err := plug.Lookup("Detector")
	if err != nil {
		s.pause()
		return fmt.Errorf("Failed to find detector implementation in %s: %s; pausing checking", p, err)
	}
	impl, ok := sym.(etherapi.InvariantChecker)
	if !ok {
		s.pause()
		return fmt.Errorf("Detector from %s was not an InvariantChecker, pausing checking", p)
	}
	fmt.Printf("Successfully loaded new implementation, updating pointer, and enabling\n")
	s.enabled = true
	s.impl = impl
	return nil
}

// acquires and releases lock in s
func (s *safeguardState) flipActivate() error {
	s.lock.Lock()
	defer s.lock.Unlock()
	if s.impl == nil {
		return fmt.Errorf("Refusing to change status, no plugin loaded")
	}
	currentlyEnabled := s.enabled
	if currentlyEnabled {
		s.pause()
	} else {
		s.unpause()
	}
	fmt.Printf("Enabled status changed: %t -> %t\n", currentlyEnabled, s.enabled)
	return nil
}

// acquires and releases lock in s
func (s *safeguardState) setLogLevel(l slog.Level) error {
	s.lock.Lock()
	defer s.lock.Unlock()
	if s.impl == nil {
		return fmt.Errorf("Refusing to set log level: no plugin loaded")
	}
	s.impl.SetLogLevel(l)
	return nil
}

func initSafeguardSignals() {
	fmt.Printf("Setting up signal handlers for process %d\n", os.Getpid())
	signalChan := make(chan os.Signal, 1)
	signal.Notify(signalChan, syscall.SIGUSR2, syscall.SIGUSR1)
	go func(ch chan os.Signal) {
		for s := range ch {
			if s == syscall.SIGUSR1 {
				fmt.Printf("Got request to update checking\n")
				func() {
					p := os.Getenv("SAFEGUARD_PLUGIN_PATH")
					if p == "" {
						fmt.Printf("No safeguard plugin path specified, ignoring load request\n")
						return
					}
					safeguardImpl.reload(p)
				}()
			} else if s == syscall.SIGUSR2 {
				fmt.Printf("Got request to pause/unpause checking\n")
				safeguardImpl.flipActivate()
			} else {
				fmt.Printf("Unexpected signal delivered %s, ignoring\n", s)
			}
		}
	}(signalChan)
}

// Message types
const (
	MessageTypeReload = "RELOAD"
	MessageTypePause  = "PAUSE"
	MessageTypeLog    = "LOG"
	PluginPathEnv     = "SAFEGUARD_PLUGIN_PATH"
	AdminPathEnv      = "SAFEGUARD_SOCKET_PATH"
	SafeguardModeEnv  = "SAFEGUARD_MODE"
	SafeguardPortEnv  = "SAFEGUARD_ADMIN_PORT"
	StartupLoadEnv    = "SAFEGUARD_LOAD_INITIAL"
	AllowReloadFlag   = 0x1
)

// Message struct for IPC
type SafeguardAdminMessage struct {
	Type string `json:"type"`
	Data string `json:"data,omitempty"`
}

// Callback types
type ReloadCallback func(string) error
type PauseCallback func() error
type SetLogCallback func(string) error

// safeguardAdminServer struct
type safeguardAdminServer struct {
	h            adminHandler
	listenPath   string
	socketType   string
	featureFlags int
}

type adminHandler struct {
	reloadCallback ReloadCallback
	pauseCallback  PauseCallback
	setLogCallback SetLogCallback
}

// creates a new IPC server, but does not start it
func newIpcAdminServer(socketPath string, h adminHandler) (*safeguardAdminServer, error) {
	// Clean up the socket if it already exists
	if _, err := os.Stat(socketPath); !os.IsNotExist(err) {
		if err := os.Remove(socketPath); err != nil {
			return nil, fmt.Errorf("failed to remove existing socket @ %s: %w", socketPath, err)
		}
	}
	return &safeguardAdminServer{
		h:            h,
		listenPath:   socketPath,
		socketType:   "unix",
		featureFlags: AllowReloadFlag,
	}, nil
}

// Start begins listening for IPC messages
func (s *safeguardAdminServer) start() error {
	listener, err := net.Listen(s.socketType, s.listenPath)
	if err != nil {
		return fmt.Errorf("failed to listen on socket @ %s: %w", s.listenPath, err)
	}

	go func() {
		for {
			conn, err := listener.Accept()
			if err != nil {
				fmt.Println("failed to accept connection:", err)
				continue
			}
			go s.handleConnection(conn)
		}
	}()
	return nil
}

func tryLoadInitial() {
	_, exists := os.LookupEnv(StartupLoadEnv)
	// initial load not requested
	if !exists {
		return
	}
	loadInitial()
}

func loadInitial() {
	p, exists := os.LookupEnv(PluginPathEnv)
	if !exists {
		fmt.Printf("Requested initial load, but %s not set, taking no further action\n", PluginPathEnv)
		return
	}
	safeguardImpl.reload(p)
}

const rejectedMessage = "{\"success\": false}"
const acceptedMessage = "{\"success\": true}"

// handleConnection processes incoming messages
func (s *safeguardAdminServer) handleConnection(conn net.Conn) {
	defer conn.Close()
	reader := bufio.NewReader(conn)
	writer := bufio.NewWriter(conn)

	write := func(s string) {
		conn.SetWriteDeadline(time.Now().Add(time.Duration(1) * time.Second))
		writer.WriteString(s)
	}

	reject := func(err error) {
		msg, err := json.Marshal(map[string]interface{}{
			"success": false,
			"message": err.Error(),
		})
		if err != nil {
			fmt.Printf("Had an error writing an error %v: how ironic!\n", err)
		}
		write(string(msg))
	}

	accept := func() {
		write(acceptedMessage)
	}

	for {
		conn.SetReadDeadline(time.Now().Add(time.Duration(1) * time.Second))
		messageBytes, err := reader.ReadBytes('\n')
		if err == io.EOF {
			return
		}
		if err != nil {
			fmt.Println("failed to read message:", err)
			return
		}

		var message SafeguardAdminMessage
		if err := json.Unmarshal(messageBytes, &message); err != nil {
			fmt.Println("failed to unmarshal message:", err)
			continue
		}
		switch message.Type {
		case MessageTypeReload:
			filePath := strings.TrimSpace(message.Data)
			if s.featureFlags&AllowReloadFlag == 0 {
				reject(fmt.Errorf("Reloading disabled for plugins"))
				continue
			}
			err = s.h.reloadCallback(filePath)
		case MessageTypePause:
			err = s.h.pauseCallback()
		case MessageTypeLog:
			logLevel := strings.TrimSpace(message.Data)
			err = s.h.setLogCallback(logLevel)
		default:
			reject(fmt.Errorf("Unknown message type: %s", message.Type))
			return
		}
		if err != nil {
<<<<<<< HEAD
			fmt.Printf("Error executing action %s: %s\n", message, err)
=======
			fmt.Printf("Error executing action %s: %v", message, err)
>>>>>>> ac025724
			reject(err)
		} else {
			accept()
		}
	}
}

var stdHandler adminHandler = adminHandler{
	reloadCallback: func(s string) error {
		return safeguardImpl.reload(s)
	},
	pauseCallback: func() error {
		return safeguardImpl.flipActivate()
	},
	setLogCallback: func(s string) error {
		var p slog.Level
		err := p.UnmarshalText([]byte(s))
		if err != nil {
			return err
		}
		safeguardImpl.setLogLevel(p)
		return nil
	},
}

func initSafeguardSocket() {
	socketPath, exists := os.LookupEnv(AdminPathEnv)
	if !exists {
		fmt.Printf("Socket mode requested, but %s not set: taking no further action\n", AdminPathEnv)
		return
	}
	server, err := newIpcAdminServer(socketPath, stdHandler)
	if err != nil {
		fmt.Printf("Error creating server %v: taking no further action\n", err)
		return
	}
	err = server.start()
	if err != nil {
		fmt.Printf("Failed to start server: %v, taking no further action\n", err)
	}
}

func initSafeguardTCP() {
	adminPortStr, exists := os.LookupEnv(SafeguardPortEnv)
	var adminPort int = 6969 // nice
	if exists {
		p, err := strconv.Atoi(adminPortStr)
		if err != nil || p <= 1023 || p > 65335 {
			fmt.Printf("Bad port number \"%s\" in %s, refusing to start server\n", adminPortStr, SafeguardPortEnv)
			return
		}
		adminPort = p
	}
	server := safeguardAdminServer{
		h:            stdHandler,
		listenPath:   fmt.Sprintf(":%d", adminPort),
		socketType:   "tcp",
		featureFlags: AllowReloadFlag,
	}
	err := server.start()
	if err != nil {
		fmt.Printf("Failed to start server: %v, taking no further action\n", err)
	}
}

func init() {
	management, present := os.LookupEnv(SafeguardModeEnv)
	if !present {
		fmt.Printf("%s not set, taking no further action\n", SafeguardModeEnv)
	}
	if management == "SIGNAL" {
		initSafeguardSignals()
		tryLoadInitial()
	} else if management == "SOCKET" {
		initSafeguardSocket()
		tryLoadInitial()
	} else if management == "NET" {
		initSafeguardTCP()
		tryLoadInitial()
	} else if management == "STATIC" {
		loadInitial()
	} else {
		fmt.Printf("Unrecognized safeguard mode: %s, ignoring and taking no further action\n", management)
	}
}<|MERGE_RESOLUTION|>--- conflicted
+++ resolved
@@ -276,11 +276,7 @@
 			return
 		}
 		if err != nil {
-<<<<<<< HEAD
 			fmt.Printf("Error executing action %s: %s\n", message, err)
-=======
-			fmt.Printf("Error executing action %s: %v", message, err)
->>>>>>> ac025724
 			reject(err)
 		} else {
 			accept()
